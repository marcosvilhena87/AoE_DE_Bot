# AoE DE Bot

## Setup

1. Install [Tesseract OCR](https://github.com/tesseract-ocr/tesseract).
2. Copy `config.sample.json` to `config.json` if needed.
3. Configure the Tesseract executable path by either:
   - setting the `tesseract_path` value in `config.json`, or
   - setting the `TESSERACT_CMD` environment variable to the executable path.

If neither option is provided, `pytesseract` will attempt to find `tesseract` on the system `PATH`.

## Configuration notes

The bot locates the minimap on the screen to establish an anchor for HUD
offset calculations. This anchor no longer limits the capture area—frames are
grabbed from the whole screen unless a different region is explicitly
requested.

HUD-related coordinates, such as `areas.pop_box`, are specified as
<<<<<<< HEAD
``[x, y, width, height]`` fractions of the full screen. These values are
interpreted relative to the screen; the minimap anchor is only used to adjust
offsets when necessary.

## Capturing `hud_resources.png`

Some HUD layouts place the minimap and the resource bar at different offsets.
The bot now searches for either element, so a suitable `hud_resources.png`
template is required for your configuration.

1. Set the game's UI scale to 100%.
2. Take a screenshot of the in-game HUD.
3. Crop a tight image around the resource bar and save it as
   `assets/hud_resources.png`.
4. If your layout differs between profiles, capture and replace this template
   for each one to ensure `wait_hud()` can anchor correctly.
=======
``[dx, dy, width, height]`` fractions relative to this anchor. The minimap
position serves as the reference origin for these offsets.
>>>>>>> 709c37cf
<|MERGE_RESOLUTION|>--- conflicted
+++ resolved
@@ -18,10 +18,8 @@
 requested.
 
 HUD-related coordinates, such as `areas.pop_box`, are specified as
-<<<<<<< HEAD
-``[x, y, width, height]`` fractions of the full screen. These values are
-interpreted relative to the screen; the minimap anchor is only used to adjust
-offsets when necessary.
+``[dx, dy, width, height]`` fractions relative to this anchor. The minimap
+position serves as the reference origin for these offsets.
 
 ## Capturing `hud_resources.png`
 
@@ -35,7 +33,3 @@
    `assets/hud_resources.png`.
 4. If your layout differs between profiles, capture and replace this template
    for each one to ensure `wait_hud()` can anchor correctly.
-=======
-``[dx, dy, width, height]`` fractions relative to this anchor. The minimap
-position serves as the reference origin for these offsets.
->>>>>>> 709c37cf
